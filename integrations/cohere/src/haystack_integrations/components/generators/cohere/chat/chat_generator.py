--- conflicted
+++ resolved
@@ -1,5 +1,4 @@
 import json
-<<<<<<< HEAD
 from typing import (
     Any,
     AsyncGenerator,
@@ -9,9 +8,6 @@
     Optional,
     Union,
 )
-=======
-from typing import Any, Callable, Dict, Generator, List, Optional, Union
->>>>>>> 1f21fc67
 
 from haystack import component, default_from_dict, default_to_dict, logging
 from haystack.dataclasses import (
@@ -35,17 +31,6 @@
     serialize_callable,
 )
 
-<<<<<<< HEAD
-# Compatibility with Haystack 2.12.0 and 2.13.0 - remove after 2.13.0 is released
-try:
-    from haystack.tools import deserialize_tools_or_toolset_inplace
-except ImportError:
-    from haystack.tools import (
-        deserialize_tools_inplace as deserialize_tools_or_toolset_inplace,
-    )
-
-=======
->>>>>>> 1f21fc67
 from cohere import ChatResponse
 
 with LazyImport(message="Run 'pip install cohere'") as cohere_import:
@@ -430,13 +415,8 @@
     def __init__(
         self,
         api_key: Secret = Secret.from_env_var(["COHERE_API_KEY", "CO_API_KEY"]),
-<<<<<<< HEAD
-        model: str = "command-r",
+        model: str = "command-r-08-2024",
         streaming_callback: Optional[Union[StreamingCallbackT, AsyncStreamingCallbackT]] = None,
-=======
-        model: str = "command-r-08-2024",
-        streaming_callback: Optional[Callable[[StreamingChunk], None]] = None,
->>>>>>> 1f21fc67
         api_base_url: Optional[str] = None,
         generation_kwargs: Optional[Dict[str, Any]] = None,
         tools: Optional[Union[List[Tool], Toolset]] = None,
